# TODO: Merge this with the webui_app and make it a single app

import json
import logging
import mimetypes
import os
import shutil

import uuid
from datetime import datetime
from pathlib import Path
from typing import Iterator, Optional, Sequence, Union

from fastapi import Depends, FastAPI, File, Form, HTTPException, UploadFile, status
from fastapi.middleware.cors import CORSMiddleware
from pydantic import BaseModel
import tiktoken


from open_webui.storage.provider import Storage
from open_webui.apps.webui.models.knowledge import Knowledges
from open_webui.apps.retrieval.vector.connector import VECTOR_DB_CLIENT

# Document loaders
from open_webui.apps.retrieval.loaders.main import Loader

# Web search engines
from open_webui.apps.retrieval.web.main import SearchResult
from open_webui.apps.retrieval.web.utils import get_web_loader
from open_webui.apps.retrieval.web.brave import search_brave
from open_webui.apps.retrieval.web.duckduckgo import search_duckduckgo
from open_webui.apps.retrieval.web.google_pse import search_google_pse
from open_webui.apps.retrieval.web.jina_search import search_jina
from open_webui.apps.retrieval.web.searchapi import search_searchapi
from open_webui.apps.retrieval.web.searxng import search_searxng
from open_webui.apps.retrieval.web.serper import search_serper
from open_webui.apps.retrieval.web.serply import search_serply
from open_webui.apps.retrieval.web.serpstack import search_serpstack
from open_webui.apps.retrieval.web.tavily import search_tavily


from open_webui.apps.retrieval.utils import (
    get_embedding_function,
    get_model_path,
    query_collection,
    query_collection_with_hybrid_search,
    query_doc,
    query_doc_with_hybrid_search,
)

from open_webui.apps.webui.models.files import Files
from open_webui.config import (
    BRAVE_SEARCH_API_KEY,
    TIKTOKEN_ENCODING_NAME,
    RAG_TEXT_SPLITTER,
    CHUNK_OVERLAP,
    CHUNK_SIZE,
    CONTENT_EXTRACTION_ENGINE,
    CORS_ALLOW_ORIGIN,
    ENABLE_RAG_HYBRID_SEARCH,
    ENABLE_RAG_LOCAL_WEB_FETCH,
    ENABLE_RAG_WEB_LOADER_SSL_VERIFICATION,
    ENABLE_RAG_WEB_SEARCH,
    ENV,
    GOOGLE_PSE_API_KEY,
    GOOGLE_PSE_ENGINE_ID,
    PDF_EXTRACT_IMAGES,
    RAG_EMBEDDING_ENGINE,
    RAG_EMBEDDING_MODEL,
    RAG_EMBEDDING_MODEL_AUTO_UPDATE,
    RAG_EMBEDDING_MODEL_TRUST_REMOTE_CODE,
    RAG_EMBEDDING_BATCH_SIZE,
    RAG_FILE_MAX_COUNT,
    RAG_FILE_MAX_SIZE,
    RAG_OPENAI_API_BASE_URL,
    RAG_OPENAI_API_KEY,
    RAG_RELEVANCE_THRESHOLD,
    RAG_RERANKING_MODEL,
    RAG_RERANKING_MODEL_AUTO_UPDATE,
    RAG_RERANKING_MODEL_TRUST_REMOTE_CODE,
    DEFAULT_RAG_TEMPLATE,
    RAG_TEMPLATE,
    RAG_TOP_K,
    RAG_WEB_SEARCH_CONCURRENT_REQUESTS,
    RAG_WEB_SEARCH_DOMAIN_FILTER_LIST,
    RAG_WEB_SEARCH_ENGINE,
    RAG_WEB_SEARCH_RESULT_COUNT,
    SEARCHAPI_API_KEY,
    SEARCHAPI_ENGINE,
    SEARXNG_QUERY_URL,
    SERPER_API_KEY,
    SERPLY_API_KEY,
    SERPSTACK_API_KEY,
    SERPSTACK_HTTPS,
    TAVILY_API_KEY,
    TIKA_SERVER_URL,
    UPLOAD_DIR,
    YOUTUBE_LOADER_LANGUAGE,
    AppConfig,
)
from open_webui.constants import ERROR_MESSAGES
from open_webui.env import SRC_LOG_LEVELS, DEVICE_TYPE, DOCKER
from open_webui.utils.misc import (
    calculate_sha256,
    calculate_sha256_string,
    extract_folders_after_data_docs,
    sanitize_filename,
)
from open_webui.utils.utils import get_admin_user, get_verified_user

from langchain.text_splitter import RecursiveCharacterTextSplitter, TokenTextSplitter
from langchain_community.document_loaders import (
    YoutubeLoader,
)
from langchain_core.documents import Document


log = logging.getLogger(__name__)
log.setLevel(SRC_LOG_LEVELS["RAG"])

app = FastAPI(docs_url="/docs" if ENV == "dev" else None, openapi_url="/openapi.json" if ENV == "dev" else None, redoc_url=None)

app.state.config = AppConfig()

app.state.config.TOP_K = RAG_TOP_K
app.state.config.RELEVANCE_THRESHOLD = RAG_RELEVANCE_THRESHOLD
app.state.config.FILE_MAX_SIZE = RAG_FILE_MAX_SIZE
app.state.config.FILE_MAX_COUNT = RAG_FILE_MAX_COUNT

app.state.config.ENABLE_RAG_HYBRID_SEARCH = ENABLE_RAG_HYBRID_SEARCH
app.state.config.ENABLE_RAG_WEB_LOADER_SSL_VERIFICATION = (
    ENABLE_RAG_WEB_LOADER_SSL_VERIFICATION
)

app.state.config.CONTENT_EXTRACTION_ENGINE = CONTENT_EXTRACTION_ENGINE
app.state.config.TIKA_SERVER_URL = TIKA_SERVER_URL

app.state.config.TEXT_SPLITTER = RAG_TEXT_SPLITTER
app.state.config.TIKTOKEN_ENCODING_NAME = TIKTOKEN_ENCODING_NAME

app.state.config.CHUNK_SIZE = CHUNK_SIZE
app.state.config.CHUNK_OVERLAP = CHUNK_OVERLAP

app.state.config.RAG_EMBEDDING_ENGINE = RAG_EMBEDDING_ENGINE
app.state.config.RAG_EMBEDDING_MODEL = RAG_EMBEDDING_MODEL
app.state.config.RAG_EMBEDDING_BATCH_SIZE = RAG_EMBEDDING_BATCH_SIZE
app.state.config.RAG_RERANKING_MODEL = RAG_RERANKING_MODEL
app.state.config.RAG_TEMPLATE = RAG_TEMPLATE

app.state.config.OPENAI_API_BASE_URL = RAG_OPENAI_API_BASE_URL
app.state.config.OPENAI_API_KEY = RAG_OPENAI_API_KEY

app.state.config.PDF_EXTRACT_IMAGES = PDF_EXTRACT_IMAGES

app.state.config.YOUTUBE_LOADER_LANGUAGE = YOUTUBE_LOADER_LANGUAGE
app.state.YOUTUBE_LOADER_TRANSLATION = None


app.state.config.ENABLE_RAG_WEB_SEARCH = ENABLE_RAG_WEB_SEARCH
app.state.config.RAG_WEB_SEARCH_ENGINE = RAG_WEB_SEARCH_ENGINE
app.state.config.RAG_WEB_SEARCH_DOMAIN_FILTER_LIST = RAG_WEB_SEARCH_DOMAIN_FILTER_LIST

app.state.config.SEARXNG_QUERY_URL = SEARXNG_QUERY_URL
app.state.config.GOOGLE_PSE_API_KEY = GOOGLE_PSE_API_KEY
app.state.config.GOOGLE_PSE_ENGINE_ID = GOOGLE_PSE_ENGINE_ID
app.state.config.BRAVE_SEARCH_API_KEY = BRAVE_SEARCH_API_KEY
app.state.config.SERPSTACK_API_KEY = SERPSTACK_API_KEY
app.state.config.SERPSTACK_HTTPS = SERPSTACK_HTTPS
app.state.config.SERPER_API_KEY = SERPER_API_KEY
app.state.config.SERPLY_API_KEY = SERPLY_API_KEY
app.state.config.TAVILY_API_KEY = TAVILY_API_KEY
app.state.config.SEARCHAPI_API_KEY = SEARCHAPI_API_KEY
app.state.config.SEARCHAPI_ENGINE = SEARCHAPI_ENGINE
app.state.config.RAG_WEB_SEARCH_RESULT_COUNT = RAG_WEB_SEARCH_RESULT_COUNT
app.state.config.RAG_WEB_SEARCH_CONCURRENT_REQUESTS = RAG_WEB_SEARCH_CONCURRENT_REQUESTS


def update_embedding_model(
    embedding_model: str,
    auto_update: bool = False,
):
    if embedding_model and app.state.config.RAG_EMBEDDING_ENGINE == "":
        from sentence_transformers import SentenceTransformer

        app.state.sentence_transformer_ef = SentenceTransformer(
            get_model_path(embedding_model, auto_update),
            device=DEVICE_TYPE,
            trust_remote_code=RAG_EMBEDDING_MODEL_TRUST_REMOTE_CODE,
        )
    else:
        app.state.sentence_transformer_ef = None


def update_reranking_model(
    reranking_model: str,
    auto_update: bool = False,
):
    if reranking_model:
        if any(model in reranking_model for model in ["jinaai/jina-colbert-v2"]):
            try:
                from open_webui.apps.retrieval.models.colbert import ColBERT

                app.state.sentence_transformer_rf = ColBERT(
                    get_model_path(reranking_model, auto_update),
                    env="docker" if DOCKER else None,
                )
            except Exception as e:
                log.error(f"ColBERT: {e}")
                app.state.sentence_transformer_rf = None
                app.state.config.ENABLE_RAG_HYBRID_SEARCH = False
        else:
            import sentence_transformers

            try:
                app.state.sentence_transformer_rf = sentence_transformers.CrossEncoder(
                    get_model_path(reranking_model, auto_update),
                    device=DEVICE_TYPE,
                    trust_remote_code=RAG_RERANKING_MODEL_TRUST_REMOTE_CODE,
                )
            except:
                log.error("CrossEncoder error")
                app.state.sentence_transformer_rf = None
                app.state.config.ENABLE_RAG_HYBRID_SEARCH = False
    else:
        app.state.sentence_transformer_rf = None


update_embedding_model(
    app.state.config.RAG_EMBEDDING_MODEL,
    RAG_EMBEDDING_MODEL_AUTO_UPDATE,
)

update_reranking_model(
    app.state.config.RAG_RERANKING_MODEL,
    RAG_RERANKING_MODEL_AUTO_UPDATE,
)


app.state.EMBEDDING_FUNCTION = get_embedding_function(
    app.state.config.RAG_EMBEDDING_ENGINE,
    app.state.config.RAG_EMBEDDING_MODEL,
    app.state.sentence_transformer_ef,
    app.state.config.OPENAI_API_KEY,
    app.state.config.OPENAI_API_BASE_URL,
    app.state.config.RAG_EMBEDDING_BATCH_SIZE,
)

app.add_middleware(
    CORSMiddleware,
    allow_origins=CORS_ALLOW_ORIGIN,
    allow_credentials=True,
    allow_methods=["*"],
    allow_headers=["*"],
)


class CollectionNameForm(BaseModel):
    collection_name: Optional[str] = None


class ProcessUrlForm(CollectionNameForm):
    url: str


class SearchForm(CollectionNameForm):
    query: str


@app.get("/")
async def get_status():
    return {
        "status": True,
        "chunk_size": app.state.config.CHUNK_SIZE,
        "chunk_overlap": app.state.config.CHUNK_OVERLAP,
        "template": app.state.config.RAG_TEMPLATE,
        "embedding_engine": app.state.config.RAG_EMBEDDING_ENGINE,
        "embedding_model": app.state.config.RAG_EMBEDDING_MODEL,
        "reranking_model": app.state.config.RAG_RERANKING_MODEL,
        "embedding_batch_size": app.state.config.RAG_EMBEDDING_BATCH_SIZE,
    }


@app.get("/embedding")
async def get_embedding_config(user=Depends(get_admin_user)):
    return {
        "status": True,
        "embedding_engine": app.state.config.RAG_EMBEDDING_ENGINE,
        "embedding_model": app.state.config.RAG_EMBEDDING_MODEL,
        "embedding_batch_size": app.state.config.RAG_EMBEDDING_BATCH_SIZE,
        "openai_config": {
            "url": app.state.config.OPENAI_API_BASE_URL,
            "key": app.state.config.OPENAI_API_KEY,
        },
    }


@app.get("/reranking")
async def get_reraanking_config(user=Depends(get_admin_user)):
    return {
        "status": True,
        "reranking_model": app.state.config.RAG_RERANKING_MODEL,
    }


class OpenAIConfigForm(BaseModel):
    url: str
    key: str


class EmbeddingModelUpdateForm(BaseModel):
    openai_config: Optional[OpenAIConfigForm] = None
    embedding_engine: str
    embedding_model: str
    embedding_batch_size: Optional[int] = 1


@app.post("/embedding/update")
async def update_embedding_config(
    form_data: EmbeddingModelUpdateForm, user=Depends(get_admin_user)
):
    log.info(
        f"Updating embedding model: {app.state.config.RAG_EMBEDDING_MODEL} to {form_data.embedding_model}"
    )
    try:
        app.state.config.RAG_EMBEDDING_ENGINE = form_data.embedding_engine
        app.state.config.RAG_EMBEDDING_MODEL = form_data.embedding_model

        if app.state.config.RAG_EMBEDDING_ENGINE in ["ollama", "openai"]:
            if form_data.openai_config is not None:
                app.state.config.OPENAI_API_BASE_URL = form_data.openai_config.url
                app.state.config.OPENAI_API_KEY = form_data.openai_config.key
            app.state.config.RAG_EMBEDDING_BATCH_SIZE = form_data.embedding_batch_size

        update_embedding_model(app.state.config.RAG_EMBEDDING_MODEL)

        app.state.EMBEDDING_FUNCTION = get_embedding_function(
            app.state.config.RAG_EMBEDDING_ENGINE,
            app.state.config.RAG_EMBEDDING_MODEL,
            app.state.sentence_transformer_ef,
            app.state.config.OPENAI_API_KEY,
            app.state.config.OPENAI_API_BASE_URL,
            app.state.config.RAG_EMBEDDING_BATCH_SIZE,
        )

        return {
            "status": True,
            "embedding_engine": app.state.config.RAG_EMBEDDING_ENGINE,
            "embedding_model": app.state.config.RAG_EMBEDDING_MODEL,
            "embedding_batch_size": app.state.config.RAG_EMBEDDING_BATCH_SIZE,
            "openai_config": {
                "url": app.state.config.OPENAI_API_BASE_URL,
                "key": app.state.config.OPENAI_API_KEY,
            },
        }
    except Exception as e:
        log.exception(f"Problem updating embedding model: {e}")
        raise HTTPException(
            status_code=status.HTTP_500_INTERNAL_SERVER_ERROR,
            detail=ERROR_MESSAGES.DEFAULT(e),
        )


class RerankingModelUpdateForm(BaseModel):
    reranking_model: str


@app.post("/reranking/update")
async def update_reranking_config(
    form_data: RerankingModelUpdateForm, user=Depends(get_admin_user)
):
    log.info(
        f"Updating reranking model: {app.state.config.RAG_RERANKING_MODEL} to {form_data.reranking_model}"
    )
    try:
        app.state.config.RAG_RERANKING_MODEL = form_data.reranking_model

        update_reranking_model(app.state.config.RAG_RERANKING_MODEL, True)

        return {
            "status": True,
            "reranking_model": app.state.config.RAG_RERANKING_MODEL,
        }
    except Exception as e:
        log.exception(f"Problem updating reranking model: {e}")
        raise HTTPException(
            status_code=status.HTTP_500_INTERNAL_SERVER_ERROR,
            detail=ERROR_MESSAGES.DEFAULT(e),
        )


@app.get("/config")
async def get_rag_config(user=Depends(get_admin_user)):
    return {
        "status": True,
        "pdf_extract_images": app.state.config.PDF_EXTRACT_IMAGES,
        "content_extraction": {
            "engine": app.state.config.CONTENT_EXTRACTION_ENGINE,
            "tika_server_url": app.state.config.TIKA_SERVER_URL,
        },
        "chunk": {
            "text_splitter": app.state.config.TEXT_SPLITTER,
            "chunk_size": app.state.config.CHUNK_SIZE,
            "chunk_overlap": app.state.config.CHUNK_OVERLAP,
        },
        "file": {
            "max_size": app.state.config.FILE_MAX_SIZE,
            "max_count": app.state.config.FILE_MAX_COUNT,
        },
        "youtube": {
            "language": app.state.config.YOUTUBE_LOADER_LANGUAGE,
            "translation": app.state.YOUTUBE_LOADER_TRANSLATION,
        },
        "web": {
            "ssl_verification": app.state.config.ENABLE_RAG_WEB_LOADER_SSL_VERIFICATION,
            "search": {
                "enabled": app.state.config.ENABLE_RAG_WEB_SEARCH,
                "engine": app.state.config.RAG_WEB_SEARCH_ENGINE,
                "searxng_query_url": app.state.config.SEARXNG_QUERY_URL,
                "google_pse_api_key": app.state.config.GOOGLE_PSE_API_KEY,
                "google_pse_engine_id": app.state.config.GOOGLE_PSE_ENGINE_ID,
                "brave_search_api_key": app.state.config.BRAVE_SEARCH_API_KEY,
                "serpstack_api_key": app.state.config.SERPSTACK_API_KEY,
                "serpstack_https": app.state.config.SERPSTACK_HTTPS,
                "serper_api_key": app.state.config.SERPER_API_KEY,
                "serply_api_key": app.state.config.SERPLY_API_KEY,
                "tavily_api_key": app.state.config.TAVILY_API_KEY,
                "searchapi_api_key": app.state.config.SEARCHAPI_API_KEY,
                "seaarchapi_engine": app.state.config.SEARCHAPI_ENGINE,
                "result_count": app.state.config.RAG_WEB_SEARCH_RESULT_COUNT,
                "concurrent_requests": app.state.config.RAG_WEB_SEARCH_CONCURRENT_REQUESTS,
            },
        },
    }


class FileConfig(BaseModel):
    max_size: Optional[int] = None
    max_count: Optional[int] = None


class ContentExtractionConfig(BaseModel):
    engine: str = ""
    tika_server_url: Optional[str] = None


class ChunkParamUpdateForm(BaseModel):
    text_splitter: Optional[str] = None
    chunk_size: int
    chunk_overlap: int


class YoutubeLoaderConfig(BaseModel):
    language: list[str]
    translation: Optional[str] = None


class WebSearchConfig(BaseModel):
    enabled: bool
    engine: Optional[str] = None
    searxng_query_url: Optional[str] = None
    google_pse_api_key: Optional[str] = None
    google_pse_engine_id: Optional[str] = None
    brave_search_api_key: Optional[str] = None
    serpstack_api_key: Optional[str] = None
    serpstack_https: Optional[bool] = None
    serper_api_key: Optional[str] = None
    serply_api_key: Optional[str] = None
    tavily_api_key: Optional[str] = None
    searchapi_api_key: Optional[str] = None
    searchapi_engine: Optional[str] = None
    result_count: Optional[int] = None
    concurrent_requests: Optional[int] = None


class WebConfig(BaseModel):
    search: WebSearchConfig
    web_loader_ssl_verification: Optional[bool] = None


class ConfigUpdateForm(BaseModel):
    pdf_extract_images: Optional[bool] = None
    file: Optional[FileConfig] = None
    content_extraction: Optional[ContentExtractionConfig] = None
    chunk: Optional[ChunkParamUpdateForm] = None
    youtube: Optional[YoutubeLoaderConfig] = None
    web: Optional[WebConfig] = None


@app.post("/config/update")
async def update_rag_config(form_data: ConfigUpdateForm, user=Depends(get_admin_user)):
    app.state.config.PDF_EXTRACT_IMAGES = (
        form_data.pdf_extract_images
        if form_data.pdf_extract_images is not None
        else app.state.config.PDF_EXTRACT_IMAGES
    )

    if form_data.file is not None:
        app.state.config.FILE_MAX_SIZE = form_data.file.max_size
        app.state.config.FILE_MAX_COUNT = form_data.file.max_count

    if form_data.content_extraction is not None:
        log.info(f"Updating text settings: {form_data.content_extraction}")
        app.state.config.CONTENT_EXTRACTION_ENGINE = form_data.content_extraction.engine
        app.state.config.TIKA_SERVER_URL = form_data.content_extraction.tika_server_url

    if form_data.chunk is not None:
        app.state.config.TEXT_SPLITTER = form_data.chunk.text_splitter
        app.state.config.CHUNK_SIZE = form_data.chunk.chunk_size
        app.state.config.CHUNK_OVERLAP = form_data.chunk.chunk_overlap

    if form_data.youtube is not None:
        app.state.config.YOUTUBE_LOADER_LANGUAGE = form_data.youtube.language
        app.state.YOUTUBE_LOADER_TRANSLATION = form_data.youtube.translation

    if form_data.web is not None:
        app.state.config.ENABLE_RAG_WEB_LOADER_SSL_VERIFICATION = (
            form_data.web.web_loader_ssl_verification
        )

        app.state.config.ENABLE_RAG_WEB_SEARCH = form_data.web.search.enabled
        app.state.config.RAG_WEB_SEARCH_ENGINE = form_data.web.search.engine
        app.state.config.SEARXNG_QUERY_URL = form_data.web.search.searxng_query_url
        app.state.config.GOOGLE_PSE_API_KEY = form_data.web.search.google_pse_api_key
        app.state.config.GOOGLE_PSE_ENGINE_ID = (
            form_data.web.search.google_pse_engine_id
        )
        app.state.config.BRAVE_SEARCH_API_KEY = (
            form_data.web.search.brave_search_api_key
        )
        app.state.config.SERPSTACK_API_KEY = form_data.web.search.serpstack_api_key
        app.state.config.SERPSTACK_HTTPS = form_data.web.search.serpstack_https
        app.state.config.SERPER_API_KEY = form_data.web.search.serper_api_key
        app.state.config.SERPLY_API_KEY = form_data.web.search.serply_api_key
        app.state.config.TAVILY_API_KEY = form_data.web.search.tavily_api_key
        app.state.config.SEARCHAPI_API_KEY = form_data.web.search.searchapi_api_key
        app.state.config.SEARCHAPI_ENGINE = form_data.web.search.searchapi_engine
        app.state.config.RAG_WEB_SEARCH_RESULT_COUNT = form_data.web.search.result_count
        app.state.config.RAG_WEB_SEARCH_CONCURRENT_REQUESTS = (
            form_data.web.search.concurrent_requests
        )

    return {
        "status": True,
        "pdf_extract_images": app.state.config.PDF_EXTRACT_IMAGES,
        "file": {
            "max_size": app.state.config.FILE_MAX_SIZE,
            "max_count": app.state.config.FILE_MAX_COUNT,
        },
        "content_extraction": {
            "engine": app.state.config.CONTENT_EXTRACTION_ENGINE,
            "tika_server_url": app.state.config.TIKA_SERVER_URL,
        },
        "chunk": {
            "text_splitter": app.state.config.TEXT_SPLITTER,
            "chunk_size": app.state.config.CHUNK_SIZE,
            "chunk_overlap": app.state.config.CHUNK_OVERLAP,
        },
        "youtube": {
            "language": app.state.config.YOUTUBE_LOADER_LANGUAGE,
            "translation": app.state.YOUTUBE_LOADER_TRANSLATION,
        },
        "web": {
            "ssl_verification": app.state.config.ENABLE_RAG_WEB_LOADER_SSL_VERIFICATION,
            "search": {
                "enabled": app.state.config.ENABLE_RAG_WEB_SEARCH,
                "engine": app.state.config.RAG_WEB_SEARCH_ENGINE,
                "searxng_query_url": app.state.config.SEARXNG_QUERY_URL,
                "google_pse_api_key": app.state.config.GOOGLE_PSE_API_KEY,
                "google_pse_engine_id": app.state.config.GOOGLE_PSE_ENGINE_ID,
                "brave_search_api_key": app.state.config.BRAVE_SEARCH_API_KEY,
                "serpstack_api_key": app.state.config.SERPSTACK_API_KEY,
                "serpstack_https": app.state.config.SERPSTACK_HTTPS,
                "serper_api_key": app.state.config.SERPER_API_KEY,
                "serply_api_key": app.state.config.SERPLY_API_KEY,
                "serachapi_api_key": app.state.config.SEARCHAPI_API_KEY,
                "searchapi_engine": app.state.config.SEARCHAPI_ENGINE,
                "tavily_api_key": app.state.config.TAVILY_API_KEY,
                "result_count": app.state.config.RAG_WEB_SEARCH_RESULT_COUNT,
                "concurrent_requests": app.state.config.RAG_WEB_SEARCH_CONCURRENT_REQUESTS,
            },
        },
    }


@app.get("/template")
async def get_rag_template(user=Depends(get_verified_user)):
    return {
        "status": True,
        "template": app.state.config.RAG_TEMPLATE,
    }


@app.get("/query/settings")
async def get_query_settings(user=Depends(get_admin_user)):
    return {
        "status": True,
        "template": app.state.config.RAG_TEMPLATE,
        "k": app.state.config.TOP_K,
        "r": app.state.config.RELEVANCE_THRESHOLD,
        "hybrid": app.state.config.ENABLE_RAG_HYBRID_SEARCH,
    }


class QuerySettingsForm(BaseModel):
    k: Optional[int] = None
    r: Optional[float] = None
    template: Optional[str] = None
    hybrid: Optional[bool] = None


@app.post("/query/settings/update")
async def update_query_settings(
    form_data: QuerySettingsForm, user=Depends(get_admin_user)
):
    app.state.config.RAG_TEMPLATE = form_data.template
    app.state.config.TOP_K = form_data.k if form_data.k else 4
    app.state.config.RELEVANCE_THRESHOLD = form_data.r if form_data.r else 0.0

    app.state.config.ENABLE_RAG_HYBRID_SEARCH = (
        form_data.hybrid if form_data.hybrid else False
    )

    return {
        "status": True,
        "template": app.state.config.RAG_TEMPLATE,
        "k": app.state.config.TOP_K,
        "r": app.state.config.RELEVANCE_THRESHOLD,
        "hybrid": app.state.config.ENABLE_RAG_HYBRID_SEARCH,
    }


####################################
#
# Document process and retrieval
#
####################################


def save_docs_to_vector_db(
    docs,
    collection_name,
    metadata: Optional[dict] = None,
    overwrite: bool = False,
    split: bool = True,
    add: bool = False,
) -> bool:
    log.info(f"save_docs_to_vector_db {docs} {collection_name}")

    # Check if entries with the same hash (metadata.hash) already exist
<<<<<<< HEAD
    # if metadata and "hash" in metadata:
    #     result = VECTOR_DB_CLIENT.query(
    #         collection_name=collection_name,
    #         filter={"hash": metadata["hash"]},
    #     )
    #     log.debug("RESULT")
    #     log.debug(collection_name)
    #     log.debug(result)

    #     if result is not None:
    #         existing_doc_ids = result.ids[0]
    #         if existing_doc_ids:
    #             log.info(f"Document with hash {metadata['hash']} already exists")
    #             raise ValueError(ERROR_MESSAGES.DUPLICATE_CONTENT)
=======
    if metadata and "hash" in metadata:
        result = VECTOR_DB_CLIENT.query(
            collection_name=collection_name,
            filter={"hash": metadata["hash"]},
        )

        if result is not None:
            existing_doc_ids = result.ids[0]
            if existing_doc_ids:
                log.info(f"Document with hash {metadata['hash']} already exists")
                raise ValueError(ERROR_MESSAGES.DUPLICATE_CONTENT)
>>>>>>> 96c86540

    if split:
        if app.state.config.TEXT_SPLITTER in ["", "character"]:
            text_splitter = RecursiveCharacterTextSplitter(
                chunk_size=app.state.config.CHUNK_SIZE,
                chunk_overlap=app.state.config.CHUNK_OVERLAP,
                add_start_index=True,
            )
        elif app.state.config.TEXT_SPLITTER == "token":
            log.info(
                f"Using token text splitter: {app.state.config.TIKTOKEN_ENCODING_NAME}"
            )

            tiktoken.get_encoding(str(app.state.config.TIKTOKEN_ENCODING_NAME))
            text_splitter = TokenTextSplitter(
                encoding_name=str(app.state.config.TIKTOKEN_ENCODING_NAME),
                chunk_size=app.state.config.CHUNK_SIZE,
                chunk_overlap=app.state.config.CHUNK_OVERLAP,
                add_start_index=True,
            )
        else:
            raise ValueError(ERROR_MESSAGES.DEFAULT("Invalid text splitter"))

        docs = text_splitter.split_documents(docs)

    if len(docs) == 0:
        raise ValueError(ERROR_MESSAGES.EMPTY_CONTENT)

    texts = [doc.page_content for doc in docs]
    metadatas = [
        {
            **doc.metadata,
            **(metadata if metadata else {}),
            "embedding_config": json.dumps(
                {
                    "engine": app.state.config.RAG_EMBEDDING_ENGINE,
                    "model": app.state.config.RAG_EMBEDDING_MODEL,
                }
            ),
        }
        for doc in docs
    ]

    # ChromaDB does not like datetime formats
    # for meta-data so convert them to string.
    for metadata in metadatas:
        for key, value in metadata.items():
            if isinstance(value, datetime):
                metadata[key] = str(value)

    try:
        if VECTOR_DB_CLIENT.has_collection(collection_name=collection_name):
            log.info(f"collection {collection_name} already exists")

            if overwrite:
                VECTOR_DB_CLIENT.delete_collection(collection_name=collection_name)
                log.info(f"deleting existing collection {collection_name}")
            elif add is False:
                log.info(
                    f"collection {collection_name} already exists, overwrite is False and add is False"
                )
                return True

        log.info(f"adding to collection {collection_name}")
        embedding_function = get_embedding_function(
            app.state.config.RAG_EMBEDDING_ENGINE,
            app.state.config.RAG_EMBEDDING_MODEL,
            app.state.sentence_transformer_ef,
            app.state.config.OPENAI_API_KEY,
            app.state.config.OPENAI_API_BASE_URL,
            app.state.config.RAG_EMBEDDING_BATCH_SIZE,
        )

        embeddings = embedding_function(
            list(map(lambda x: x.replace("\n", " "), texts))
        )

        items = [
            {
                "id": str(uuid.uuid4()),
                "text": text,
                "vector": embeddings[idx],
                "metadata": metadatas[idx],
            }
            for idx, text in enumerate(texts)
        ]

        VECTOR_DB_CLIENT.insert(
            collection_name=collection_name,
            items=items,
        )

        return True
    except Exception as e:
        log.exception(e)
        return False


class ProcessFileForm(BaseModel):
    file_id: str
    content: Optional[str] = None
    collection_name: Optional[str] = None


@app.post("/process/file")
def process_file(
    form_data: ProcessFileForm,
    user=Depends(get_verified_user),
):
    try:
        file = Files.get_file_by_id(form_data.file_id)

        collection_name = form_data.collection_name

        if collection_name is None:
            collection_name = f"file-{file.id}"

        if form_data.content:
            # Update the content in the file
            # Usage: /files/{file_id}/data/content/update

            VECTOR_DB_CLIENT.delete(
                collection_name=f"file-{file.id}",
                filter={"file_id": file.id},
            )

            docs = [
                Document(
                    page_content=form_data.content,
                    metadata={
                        "name": file.meta.get("name", file.filename),
                        "created_by": file.user_id,
                        "file_id": file.id,
                        **file.meta,
                    },
                )
            ]

            text_content = form_data.content
        elif form_data.collection_name:
            # Check if the file has already been processed and save the content
            # Usage: /knowledge/{id}/file/add, /knowledge/{id}/file/update

            result = VECTOR_DB_CLIENT.query(
                collection_name=f"file-{file.id}", filter={"file_id": file.id}
            )

            if result is not None and len(result.ids[0]) > 0:
                docs = [
                    Document(
                        page_content=result.documents[0][idx],
                        metadata=result.metadatas[0][idx],
                    )
                    for idx, id in enumerate(result.ids[0])
                ]
            else:
                docs = [
                    Document(
                        page_content=file.data.get("content", ""),
                        metadata={
                            "name": file.meta.get("name", file.filename),
                            "created_by": file.user_id,
                            "file_id": file.id,
                            **file.meta,
                        },
                    )
                ]

            text_content = file.data.get("content", "")
        else:
            # Process the file and save the content
            # Usage: /files/
            file_path = file.path
            if file_path:
                file_path = Storage.get_file(file_path)
                loader = Loader(
                    engine=app.state.config.CONTENT_EXTRACTION_ENGINE,
                    TIKA_SERVER_URL=app.state.config.TIKA_SERVER_URL,
                    PDF_EXTRACT_IMAGES=app.state.config.PDF_EXTRACT_IMAGES,
                )
                docs = loader.load(
                    file.filename, file.meta.get("content_type"), file_path
                )
            else:
                docs = [
                    Document(
                        page_content=file.data.get("content", ""),
                        metadata={
                            "name": file.filename,
                            "created_by": file.user_id,
                            "file_id": file.id,
                            **file.meta,
                        },
                    )
                ]
            text_content = " ".join([doc.page_content for doc in docs])

        log.debug(f"text_content: {text_content}")
        Files.update_file_data_by_id(
            file.id,
            {"content": text_content},
        )

        hash = calculate_sha256_string(text_content)
        Files.update_file_hash_by_id(file.id, hash)

        try:
            result = save_docs_to_vector_db(
                docs=docs,
                collection_name=collection_name,
                metadata={
                    "file_id": file.id,
                    "name": file.meta.get("name", file.filename),
                    "hash": hash,
                },
                add=(True if form_data.collection_name else False),
            )

            if result:
                Files.update_file_metadata_by_id(
                    file.id,
                    {
                        "collection_name": collection_name,
                    },
                )

                return {
                    "status": True,
                    "collection_name": collection_name,
                    "filename": file.meta.get("name", file.filename),
                    "content": text_content,
                }
        except Exception as e:
            raise e
    except Exception as e:
        log.exception(e)
        if "No pandoc was found" in str(e):
            raise HTTPException(
                status_code=status.HTTP_400_BAD_REQUEST,
                detail=ERROR_MESSAGES.PANDOC_NOT_INSTALLED,
            )
        else:
            raise HTTPException(
                status_code=status.HTTP_400_BAD_REQUEST,
                detail=str(e),
            )


class ProcessTextForm(BaseModel):
    name: str
    content: str
    collection_name: Optional[str] = None


@app.post("/process/text")
def process_text(
    form_data: ProcessTextForm,
    user=Depends(get_verified_user),
):
    collection_name = form_data.collection_name
    if collection_name is None:
        collection_name = calculate_sha256_string(form_data.content)

    docs = [
        Document(
            page_content=form_data.content,
            metadata={"name": form_data.name, "created_by": user.id},
        )
    ]
    text_content = form_data.content
    log.debug(f"text_content: {text_content}")

    result = save_docs_to_vector_db(docs, collection_name)

    if result:
        return {
            "status": True,
            "collection_name": collection_name,
            "content": text_content,
        }
    else:
        raise HTTPException(
            status_code=status.HTTP_500_INTERNAL_SERVER_ERROR,
            detail=ERROR_MESSAGES.DEFAULT(),
        )


@app.post("/process/youtube")
def process_youtube_video(form_data: ProcessUrlForm, user=Depends(get_verified_user)):
    try:
        collection_name = form_data.collection_name
        if not collection_name:
            collection_name = calculate_sha256_string(form_data.url)[:63]

        loader = YoutubeLoader.from_youtube_url(
            form_data.url,
            add_video_info=True,
            language=app.state.config.YOUTUBE_LOADER_LANGUAGE,
            translation=app.state.YOUTUBE_LOADER_TRANSLATION,
        )
        docs = loader.load()
        content = " ".join([doc.page_content for doc in docs])
        log.debug(f"text_content: {content}")
        save_docs_to_vector_db(docs, collection_name, overwrite=True)

        return {
            "status": True,
            "collection_name": collection_name,
            "filename": form_data.url,
            "file": {
                "data": {
                    "content": content,
                },
                "meta": {
                    "name": form_data.url,
                },
            },
        }
    except Exception as e:
        log.exception(e)
        raise HTTPException(
            status_code=status.HTTP_400_BAD_REQUEST,
            detail=ERROR_MESSAGES.DEFAULT(e),
        )


@app.post("/process/web")
def process_web(form_data: ProcessUrlForm, user=Depends(get_verified_user)):
    try:
        collection_name = form_data.collection_name
        if not collection_name:
            collection_name = calculate_sha256_string(form_data.url)[:63]

        loader = get_web_loader(
            form_data.url,
            verify_ssl=app.state.config.ENABLE_RAG_WEB_LOADER_SSL_VERIFICATION,
            requests_per_second=app.state.config.RAG_WEB_SEARCH_CONCURRENT_REQUESTS,
        )
        docs = loader.load()
        content = " ".join([doc.page_content for doc in docs])
        log.debug(f"text_content: {content}")
        save_docs_to_vector_db(docs, collection_name, overwrite=True)

        return {
            "status": True,
            "collection_name": collection_name,
            "filename": form_data.url,
            "file": {
                "data": {
                    "content": content,
                },
                "meta": {
                    "name": form_data.url,
                },
            },
        }
    except Exception as e:
        log.exception(e)
        raise HTTPException(
            status_code=status.HTTP_400_BAD_REQUEST,
            detail=ERROR_MESSAGES.DEFAULT(e),
        )


def search_web(engine: str, query: str) -> list[SearchResult]:
    """Search the web using a search engine and return the results as a list of SearchResult objects.
    Will look for a search engine API key in environment variables in the following order:
    - SEARXNG_QUERY_URL
    - GOOGLE_PSE_API_KEY + GOOGLE_PSE_ENGINE_ID
    - BRAVE_SEARCH_API_KEY
    - SERPSTACK_API_KEY
    - SERPER_API_KEY
    - SERPLY_API_KEY
    - TAVILY_API_KEY
    - SEARCHAPI_API_KEY + SEARCHAPI_ENGINE (by default `google`)
    Args:
        query (str): The query to search for
    """

    # TODO: add playwright to search the web
    if engine == "searxng":
        if app.state.config.SEARXNG_QUERY_URL:
            return search_searxng(
                app.state.config.SEARXNG_QUERY_URL,
                query,
                app.state.config.RAG_WEB_SEARCH_RESULT_COUNT,
                app.state.config.RAG_WEB_SEARCH_DOMAIN_FILTER_LIST,
            )
        else:
            raise Exception("No SEARXNG_QUERY_URL found in environment variables")
    elif engine == "google_pse":
        if (
            app.state.config.GOOGLE_PSE_API_KEY
            and app.state.config.GOOGLE_PSE_ENGINE_ID
        ):
            return search_google_pse(
                app.state.config.GOOGLE_PSE_API_KEY,
                app.state.config.GOOGLE_PSE_ENGINE_ID,
                query,
                app.state.config.RAG_WEB_SEARCH_RESULT_COUNT,
                app.state.config.RAG_WEB_SEARCH_DOMAIN_FILTER_LIST,
            )
        else:
            raise Exception(
                "No GOOGLE_PSE_API_KEY or GOOGLE_PSE_ENGINE_ID found in environment variables"
            )
    elif engine == "brave":
        if app.state.config.BRAVE_SEARCH_API_KEY:
            return search_brave(
                app.state.config.BRAVE_SEARCH_API_KEY,
                query,
                app.state.config.RAG_WEB_SEARCH_RESULT_COUNT,
                app.state.config.RAG_WEB_SEARCH_DOMAIN_FILTER_LIST,
            )
        else:
            raise Exception("No BRAVE_SEARCH_API_KEY found in environment variables")
    elif engine == "serpstack":
        if app.state.config.SERPSTACK_API_KEY:
            return search_serpstack(
                app.state.config.SERPSTACK_API_KEY,
                query,
                app.state.config.RAG_WEB_SEARCH_RESULT_COUNT,
                app.state.config.RAG_WEB_SEARCH_DOMAIN_FILTER_LIST,
                https_enabled=app.state.config.SERPSTACK_HTTPS,
            )
        else:
            raise Exception("No SERPSTACK_API_KEY found in environment variables")
    elif engine == "serper":
        if app.state.config.SERPER_API_KEY:
            return search_serper(
                app.state.config.SERPER_API_KEY,
                query,
                app.state.config.RAG_WEB_SEARCH_RESULT_COUNT,
                app.state.config.RAG_WEB_SEARCH_DOMAIN_FILTER_LIST,
            )
        else:
            raise Exception("No SERPER_API_KEY found in environment variables")
    elif engine == "serply":
        if app.state.config.SERPLY_API_KEY:
            return search_serply(
                app.state.config.SERPLY_API_KEY,
                query,
                app.state.config.RAG_WEB_SEARCH_RESULT_COUNT,
                app.state.config.RAG_WEB_SEARCH_DOMAIN_FILTER_LIST,
            )
        else:
            raise Exception("No SERPLY_API_KEY found in environment variables")
    elif engine == "duckduckgo":
        return search_duckduckgo(
            query,
            app.state.config.RAG_WEB_SEARCH_RESULT_COUNT,
            app.state.config.RAG_WEB_SEARCH_DOMAIN_FILTER_LIST,
        )
    elif engine == "tavily":
        if app.state.config.TAVILY_API_KEY:
            return search_tavily(
                app.state.config.TAVILY_API_KEY,
                query,
                app.state.config.RAG_WEB_SEARCH_RESULT_COUNT,
            )
        else:
            raise Exception("No TAVILY_API_KEY found in environment variables")
    elif engine == "searchapi":
        if app.state.config.SEARCHAPI_API_KEY:
            return search_searchapi(
                app.state.config.SEARCHAPI_API_KEY,
                app.state.config.SEARCHAPI_ENGINE,
                query,
                app.state.config.RAG_WEB_SEARCH_RESULT_COUNT,
                app.state.config.RAG_WEB_SEARCH_DOMAIN_FILTER_LIST,
            )
        else:
            raise Exception("No SEARCHAPI_API_KEY found in environment variables")
    elif engine == "jina":
        return search_jina(query, app.state.config.RAG_WEB_SEARCH_RESULT_COUNT)
    else:
        raise Exception("No search engine API key found in environment variables")


@app.post("/process/web/search")
def process_web_search(form_data: SearchForm, user=Depends(get_verified_user)):
    try:
        logging.info(
            f"trying to web search with {app.state.config.RAG_WEB_SEARCH_ENGINE, form_data.query}"
        )
        web_results = search_web(
            app.state.config.RAG_WEB_SEARCH_ENGINE, form_data.query
        )
    except Exception as e:
        log.exception(e)

        print(e)
        raise HTTPException(
            status_code=status.HTTP_400_BAD_REQUEST,
            detail=ERROR_MESSAGES.WEB_SEARCH_ERROR(e),
        )

    try:
        collection_name = form_data.collection_name
        if collection_name == "":
            collection_name = calculate_sha256_string(form_data.query)[:63]

        urls = [result.link for result in web_results]

        loader = get_web_loader(urls)
        docs = loader.load()

        save_docs_to_vector_db(docs, collection_name, overwrite=True)

        return {
            "status": True,
            "collection_name": collection_name,
            "filenames": urls,
        }
    except Exception as e:
        log.exception(e)
        raise HTTPException(
            status_code=status.HTTP_400_BAD_REQUEST,
            detail=ERROR_MESSAGES.DEFAULT(e),
        )


class QueryDocForm(BaseModel):
    collection_name: str
    query: str
    k: Optional[int] = None
    r: Optional[float] = None
    hybrid: Optional[bool] = None


@app.post("/query/doc")
def query_doc_handler(
    form_data: QueryDocForm,
    user=Depends(get_verified_user),
):
    try:
        if app.state.config.ENABLE_RAG_HYBRID_SEARCH:
            return query_doc_with_hybrid_search(
                collection_name=form_data.collection_name,
                query=form_data.query,
                embedding_function=app.state.EMBEDDING_FUNCTION,
                k=form_data.k if form_data.k else app.state.config.TOP_K,
                reranking_function=app.state.sentence_transformer_rf,
                r=(
                    form_data.r if form_data.r else app.state.config.RELEVANCE_THRESHOLD
                ),
            )
        else:
            return query_doc(
                collection_name=form_data.collection_name,
                query=form_data.query,
                embedding_function=app.state.EMBEDDING_FUNCTION,
                k=form_data.k if form_data.k else app.state.config.TOP_K,
            )
    except Exception as e:
        log.exception(e)
        raise HTTPException(
            status_code=status.HTTP_400_BAD_REQUEST,
            detail=ERROR_MESSAGES.DEFAULT(e),
        )


class QueryCollectionsForm(BaseModel):
    collection_names: list[str]
    query: str
    k: Optional[int] = None
    r: Optional[float] = None
    hybrid: Optional[bool] = None


@app.post("/query/collection")
def query_collection_handler(
    form_data: QueryCollectionsForm,
    user=Depends(get_verified_user),
):
    try:
        if app.state.config.ENABLE_RAG_HYBRID_SEARCH:
            return query_collection_with_hybrid_search(
                collection_names=form_data.collection_names,
                query=form_data.query,
                embedding_function=app.state.EMBEDDING_FUNCTION,
                k=form_data.k if form_data.k else app.state.config.TOP_K,
                reranking_function=app.state.sentence_transformer_rf,
                r=(
                    form_data.r if form_data.r else app.state.config.RELEVANCE_THRESHOLD
                ),
            )
        else:
            return query_collection(
                collection_names=form_data.collection_names,
                query=form_data.query,
                embedding_function=app.state.EMBEDDING_FUNCTION,
                k=form_data.k if form_data.k else app.state.config.TOP_K,
            )

    except Exception as e:
        log.exception(e)
        raise HTTPException(
            status_code=status.HTTP_400_BAD_REQUEST,
            detail=ERROR_MESSAGES.DEFAULT(e),
        )


####################################
#
# Vector DB operations
#
####################################


class DeleteForm(BaseModel):
    collection_name: str
    file_id: str


@app.post("/delete")
def delete_entries_from_collection(form_data: DeleteForm, user=Depends(get_admin_user)):
    try:
        if VECTOR_DB_CLIENT.has_collection(collection_name=form_data.collection_name):
            file = Files.get_file_by_id(form_data.file_id)
            hash = file.hash

            VECTOR_DB_CLIENT.delete(
                collection_name=form_data.collection_name,
                metadata={"hash": hash},
            )
            return {"status": True}
        else:
            return {"status": False}
    except Exception as e:
        log.exception(e)
        return {"status": False}


@app.post("/reset/db")
def reset_vector_db(user=Depends(get_admin_user)):
    VECTOR_DB_CLIENT.reset()
    Knowledges.delete_all_knowledge()


@app.post("/reset/uploads")
def reset_upload_dir(user=Depends(get_admin_user)) -> bool:
    folder = f"{UPLOAD_DIR}"
    try:
        # Check if the directory exists
        if os.path.exists(folder):
            # Iterate over all the files and directories in the specified directory
            for filename in os.listdir(folder):
                file_path = os.path.join(folder, filename)
                try:
                    if os.path.isfile(file_path) or os.path.islink(file_path):
                        os.unlink(file_path)  # Remove the file or link
                    elif os.path.isdir(file_path):
                        shutil.rmtree(file_path)  # Remove the directory
                except Exception as e:
                    print(f"Failed to delete {file_path}. Reason: {e}")
        else:
            print(f"The directory {folder} does not exist")
    except Exception as e:
        print(f"Failed to process the directory {folder}. Reason: {e}")
    return True


if ENV == "dev":

    @app.get("/ef")
    async def get_embeddings():
        return {"result": app.state.EMBEDDING_FUNCTION("hello world")}

    @app.get("/ef/{text}")
    async def get_embeddings_text(text: str):
        return {"result": app.state.EMBEDDING_FUNCTION(text)}<|MERGE_RESOLUTION|>--- conflicted
+++ resolved
@@ -647,7 +647,6 @@
     log.info(f"save_docs_to_vector_db {docs} {collection_name}")
 
     # Check if entries with the same hash (metadata.hash) already exist
-<<<<<<< HEAD
     # if metadata and "hash" in metadata:
     #     result = VECTOR_DB_CLIENT.query(
     #         collection_name=collection_name,
@@ -662,19 +661,6 @@
     #         if existing_doc_ids:
     #             log.info(f"Document with hash {metadata['hash']} already exists")
     #             raise ValueError(ERROR_MESSAGES.DUPLICATE_CONTENT)
-=======
-    if metadata and "hash" in metadata:
-        result = VECTOR_DB_CLIENT.query(
-            collection_name=collection_name,
-            filter={"hash": metadata["hash"]},
-        )
-
-        if result is not None:
-            existing_doc_ids = result.ids[0]
-            if existing_doc_ids:
-                log.info(f"Document with hash {metadata['hash']} already exists")
-                raise ValueError(ERROR_MESSAGES.DUPLICATE_CONTENT)
->>>>>>> 96c86540
 
     if split:
         if app.state.config.TEXT_SPLITTER in ["", "character"]:
